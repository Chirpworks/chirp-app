from datetime import datetime, timedelta
from typing import List, Union
from zoneinfo import ZoneInfo

import logging

from flask import Blueprint, request, jsonify
from flask_jwt_extended import jwt_required, get_jwt_identity
from sqlalchemy import and_

from app import User, Meeting, db, Job
from app.constants import MeetingSource
from app.models import meeting
from app.models.deal import Deal
from app.models.job import JobStatus
from app.models.mobile_app_calls import MobileAppCall
from app.models.user import UserRole
from app.service.google_calendar.google_calendar_user import GoogleCalendarUserService
from app.utils.utils import human_readable_duration

meetings_bp = Blueprint("meetings", __name__)

logging = logging.getLogger(__name__)


@meetings_bp.route('/get_next/<user_id>', methods=['GET'])
def get_upcoming_meetings(user_id) -> Union[List, dict]:
    try:
        pass
        # TODO: fetch data from cache if exists. refresh from google calendar and store new data in db as well.
        # TODO: Save new meetings in DB
        # TODO: submit job to scheduler
        num_events = request.args.get('num_events')
        google_calendar_caller = GoogleCalendarUserService()
        # events = google_calendar_caller.fetch_google_calendar_events(num_events)
        # schedule_jobs(events)
        return []
    except Exception as e:
        return {"error": f"failed to create account. Error - {e}"}


@meetings_bp.route('/create', methods=['POST'])
def create_meeting():
    pass
    # try:
    #     data = request.get_json()
    #     title = data.get("title")
    #     scheduled_at = data.get("scheduled_at")
    #     user_id = data.get("user_id")
    #
    #     if not title or not scheduled_at or not user_id:
    #         return jsonify({"error": "Missing required fields"}), 400
    #
    #     user = User.query.get(user_id)
    #     if not user:
    #         return jsonify({"error": "User not found"}), 404
    #
    #     new_meeting = Meeting(
    #         title=title,
    #         scheduled_at=datetime.fromisoformat(scheduled_at),
    #         user_id=user_id,
    #         status=MeetingStatus.SCHEDULED
    #     )
    #     db.session.add(new_meeting)
    #     db.session.commit()
    #
    #     # Create corresponding job entry
    #     new_job = Job(
    #         meeting_id=new_meeting.id,  # Link job to the meeting
    #         status=JobStatus.INIT,  # Default status
    #         audio_s3_path=None  # Will be updated later
    #     )
    #     db.session.add(new_job)
    #
    #     return jsonify({
    #         "id": new_meeting.id,
    #         "title": new_meeting.title,
    #         "scheduled_at": new_meeting.scheduled_at.isoformat(),
    #         "user_id": new_meeting.user_id,
    #         "status": new_meeting.status.value,
    #         "job_id": new_job.id
    #     }), 201
    # except Exception as e:
    #     return jsonify({"error": f"Failed to create meeting. Error - {str(e)}"}), 500


@meetings_bp.route("/call_history", methods=["GET"])
@jwt_required()
def get_meeting_history():
    try:
        user_id = get_jwt_identity()

        deal_id = request.args.get("dealId")
        team_member_ids = request.args.getlist("team_member_id")
        if team_member_ids:
            user = User.query.filter_by(id=user_id).first()
            if not user:
                logging.error("User not found; unauthorized")
                return jsonify({"error": "User not found or unauthorized"}), 404
            if user.role != UserRole.MANAGER:
                logging.info(f"Unauthorized User. 'team_member_id' query parameter is only applicable for a manager.")
                return jsonify(
                    {"error": "Unauthorized User: 'team_member_id' query parameter is only applicable for a manager"}
                )

            logging.info(f"Fetching call history for users {team_member_ids}")
            # Join through deals to fetch user's meetings
<<<<<<< HEAD
            query = (
=======
            meetings_query = (
>>>>>>> d9406b09
                Meeting.query
                .join(Meeting.deal)
                .filter(Deal.user_id.in_(team_member_ids))
                .order_by(Meeting.start_time.desc())
            )
<<<<<<< HEAD
        else:
            # Join through deals to fetch user's meetings
            query = (
=======

            mobile_app_calls_query = (
                MobileAppCall.query
                .filter(MobileAppCall.user_id.in_(team_member_ids))
                .order_by(MobileAppCall.start_time.desc())
            )
        else:
            # Join through deals to fetch user's meetings
            meetings_query = (
>>>>>>> d9406b09
                Meeting.query
                .join(Meeting.deal)
                .filter(Deal.user_id == user_id)
                .order_by(Meeting.start_time.desc())
            )
<<<<<<< HEAD
=======
            mobile_app_calls_query = (
                MobileAppCall.query
                .filter(MobileAppCall.user_id == user_id)
                .order_by(MobileAppCall.start_time.desc())
            )
>>>>>>> d9406b09

        if deal_id:
            meetings_query = meetings_query.filter(Meeting.deal_id == deal_id)
            deal = Deal.query.get(deal_id)
            mobile_app_calls_query = mobile_app_calls_query.filter(
                and_(
                    MobileAppCall.buyer_number == deal.buyer_number,
                    MobileAppCall.seller_number == deal.seller_number,
                ))

        meetings = meetings_query.all()
        mobile_app_calls = mobile_app_calls_query.all()
        meetings.extend(mobile_app_calls)
        meetings = sorted(meetings, key=lambda x: x.start_time, reverse=True)

        local_now = datetime.now(ZoneInfo("Asia/Kolkata"))
        result = []
        for call_record in meetings:
            title = f"Meeting between {call_record.buyer_number} and {call_record.seller_number}"
            analysis_status = 'Processing'
            if isinstance(call_record, Meeting):
                job_status = call_record.job.status
                if job_status in [JobStatus.INIT, JobStatus.IN_PROGRESS]:
                    analysis_status = 'Processing'
                elif job_status == JobStatus.COMPLETED:
                    analysis_status = 'Completed'
                else:
                    analysis_status = 'Not Recorded'
            elif isinstance(call_record, MobileAppCall):
                analysis_status = call_record.status
            duration = human_readable_duration(call_record.end_time, call_record.start_time)
            if isinstance(call_record, Meeting):
                title = call_record.title
            elif isinstance(call_record, MobileAppCall):
                if call_record.status == 'Missed':
                    title = f'Missed Call from {call_record.buyer_number}'
                    analysis_status = call_record.status
                elif call_record.status == 'Not Answered':
                    title = f'{call_record.buyer_number} did not answer'
                    analysis_status = call_record.status
                elif call_record.status == 'Processing':
                    start_time_local = call_record.start_time.astimezone(ZoneInfo("Asia/Kolkata"))
                    if local_now - start_time_local > timedelta(minutes=2):
                        analysis_status = 'Not Recorded'
            else:
                continue
            result.append({
                "id": str(call_record.id),
                "title": title,
                "source": call_record.source.value if isinstance(call_record, Meeting) else MeetingSource.PHONE.value,
                "deal_id": str(call_record.deal_id) if isinstance(call_record, Meeting) else None,
                "participants": call_record.participants if isinstance(call_record, Meeting) else None,
                "start_time": call_record.start_time.isoformat() if call_record.start_time else None,
                "end_time": call_record.end_time.isoformat() if call_record.end_time else None,
                "buyer_number": call_record.buyer_number,
                "seller_number": call_record.seller_number,
                "analysis_status": analysis_status,
                "duration": duration,
<<<<<<< HEAD
                "call_notes": meeting.call_notes,
                "user_name": meeting.deal.user.name,
                "user_email": meeting.deal.user.email
=======
                "call_notes": call_record.call_notes if isinstance(call_record, Meeting) else None,
                "user_name": call_record.deal.user.name if isinstance(call_record, Meeting) else None,
                "user_email": call_record.deal.user.email if isinstance(call_record, Meeting) else None
>>>>>>> d9406b09
            })

        return jsonify(result), 200

    except Exception as e:
        logging.error(f"Failed to fetch call history with error {e}")
        return jsonify({"error": f"Failed to fetch call history: {str(e)}"}), 500


@meetings_bp.route("/call_data/<uuid:meeting_id>", methods=["GET"])
@jwt_required()
def get_meeting_by_id(meeting_id):
    try:
        user_id = get_jwt_identity()

        team_member_id = request.args.get("team_member_id")
        if team_member_id:
            user = User.query.filter_by(id=user_id).first()
            if not user:
                logging.error("User not found; unauthorized")
                return jsonify({"error": "User not found or unauthorized"}), 404
            if user.role != UserRole.MANAGER:
                logging.info(f"Unauthorized User. 'team_member_id' query parameter is only applicable for a manager.")
                return jsonify(
                    {"error": "Unauthorized User: 'team_member_id' query parameter is only applicable for a manager"}
                )
            logging.info(f"setting user_id to {team_member_id=} for manager_id={user_id}")
            user_id = team_member_id

        logging.info(f"Fetching call_data for meeting_id {meeting_id} for user {user_id}")

        # Join through deal to verify the meeting belongs to this user's deals
        meeting = (
            Meeting.query
            .join(Meeting.deal)
            .filter(Meeting.id == meeting_id, Deal.user_id == user_id)
            .first()
        )

        if not meeting:
            return jsonify({"error": "Meeting not found or unauthorized"}), 404

        analysis_status = meeting.job.status.value
        duration = human_readable_duration(meeting.end_time, meeting.start_time)
        result = {
            "id": str(meeting.id),
            "source": meeting.source.value,
            "title": meeting.title,
            "participants": meeting.participants,
            "start_time": meeting.start_time.isoformat() if meeting.start_time else None,
            "end_time": meeting.end_time.isoformat() if meeting.end_time else None,
            "status": meeting.status.value,
            "summary": meeting.summary,
            "buyer_number": meeting.buyer_number,
            "call_notes": meeting.call_notes,
            "deal_id": meeting.deal_id,
            "analysis_status": analysis_status,
            "duration": duration,
            "user_name": meeting.deal.user.name,
            "user_email": meeting.deal.user.email
        }

        return jsonify(result), 200

    except Exception as e:
        logging.error(f"Failed to fetch call data: {e}")
        return jsonify({"error": f"Failed to fetch meeting: {str(e)}"}), 500


@meetings_bp.route("/call_diarization/<uuid:meeting_id>", methods=["GET"])
@jwt_required()
def get_meeting_diarization_by_id(meeting_id):
    try:
        user_id = get_jwt_identity()

        team_member_id = request.args.get("team_member_id")
        if team_member_id:
            user = User.query.filter_by(id=user_id).first()
            if not user:
                logging.error("User not found; unauthorized")
                return jsonify({"error": "User not found or unauthorized"}), 404
            if user.role != UserRole.MANAGER:
                logging.info(f"Unauthorized User. 'team_member_id' query parameter is only applicable for a manager.")
                return jsonify(
                    {"error": "Unauthorized User: 'team_member_id' query parameter is only applicable for a manager"}
                )
            logging.info(f"setting user_id to {team_member_id=} for manager_id={user_id}")
            user_id = team_member_id

        logging.info(f"Fetching diarization for meeting_id {meeting_id} for user {user_id}")

        # Join through deal to verify the meeting belongs to this user's deals
        meeting = (
            Meeting.query
            .join(Meeting.deal)
            .filter(Meeting.id == meeting_id, Deal.user_id == user_id)
            .first()
        )

        if not meeting:
            return jsonify({"error": "Meeting not found or unauthorized"}), 404

        result = {
            "id": str(meeting.id),
            "diarization": meeting.diarization,
        }

        return jsonify(result), 200

    except Exception as e:
        logging.error(f"Failed to fetch meeting diarization data: {e}")
        return jsonify({"error": f"Failed to fetch meeting: {str(e)}"}), 500


@meetings_bp.route("/call_data/feedback/<uuid:meeting_id>", methods=["GET"])
@jwt_required()
def get_meeting_feedback_by_id(meeting_id):
    try:
        user_id = get_jwt_identity()

        # Join through deal to verify the meeting belongs to this user's deals
        meeting = (
            Meeting.query
            .join(Meeting.deal)
            .filter(Meeting.id == meeting_id, Deal.user_id == user_id)
            .first()
        )

        if not meeting:
            return jsonify({"error": "Meeting not found or unauthorized"}), 404

        result = {
            "id": str(meeting.id),
            "feedback": meeting.feedback
        }

        return jsonify(result), 200

    except Exception as e:
        return jsonify({"error": f"Failed to fetch meeting: {str(e)}"}), 500


@meetings_bp.route("/last_synced_call", methods=["GET"])
def get_last_synced_call_id():
    try:
        seller_number = request.args.get("sellerNumber")
        logging.info(f"getting last synced call id for phone: {seller_number}")

        user = User.query.filter_by(phone=seller_number).first()
        if not user:
            logging.info(f"user not found for phone {seller_number}")
            return jsonify({"message": f"No user with phone number {seller_number} found"}), 404

        last_app_call = (
            MobileAppCall.query
            .filter(MobileAppCall.seller_number == seller_number)
            .order_by(MobileAppCall.start_time.desc())
            .first()
        )

        last_meeting = (
            Meeting.query
            .filter(Meeting.seller_number == seller_number)
            .order_by(Meeting.start_time.desc())
            .first()
        )

        if last_app_call and not last_meeting:
            logging.info(f"last synced call id returned: {last_app_call.mobile_app_call_id}")
            return jsonify(
                {"source": "mobile_app_call", "last_synced_call_id": str(last_app_call.mobile_app_call_id)}
            ), 200
        elif last_meeting and not last_app_call:
            logging.info(f"last synced call id returned: {last_meeting.mobile_app_call_id}")
            return jsonify({"source": "meeting", "last_synced_call_id": str(last_meeting.mobile_app_call_id)}), 200
        elif last_app_call and last_meeting:
            if last_app_call.start_time > last_meeting.start_time:
                logging.info(f"last synced call id returned: {last_app_call.mobile_app_call_id}")
                return jsonify(
                    {"source": "mobile_app_call", "last_synced_call_id": str(last_app_call.mobile_app_call_id)}
                ), 200
            else:
                logging.info(f"last synced call id returned: {last_meeting.mobile_app_call_id}")
                return jsonify({"source": "meeting", "last_synced_call_id": str(last_meeting.mobile_app_call_id)}), 200
        else:
            logging.info("No synced calls found")
            return jsonify({"message": "No synced calls found", "last_synced_call_id": None}), 200

    except Exception as e:
        return jsonify({"error": f"Failed to fetch last synced call id: {str(e)}"}), 500<|MERGE_RESOLUTION|>--- conflicted
+++ resolved
@@ -105,22 +105,12 @@
 
             logging.info(f"Fetching call history for users {team_member_ids}")
             # Join through deals to fetch user's meetings
-<<<<<<< HEAD
-            query = (
-=======
             meetings_query = (
->>>>>>> d9406b09
                 Meeting.query
                 .join(Meeting.deal)
                 .filter(Deal.user_id.in_(team_member_ids))
                 .order_by(Meeting.start_time.desc())
             )
-<<<<<<< HEAD
-        else:
-            # Join through deals to fetch user's meetings
-            query = (
-=======
-
             mobile_app_calls_query = (
                 MobileAppCall.query
                 .filter(MobileAppCall.user_id.in_(team_member_ids))
@@ -129,20 +119,16 @@
         else:
             # Join through deals to fetch user's meetings
             meetings_query = (
->>>>>>> d9406b09
                 Meeting.query
                 .join(Meeting.deal)
                 .filter(Deal.user_id == user_id)
                 .order_by(Meeting.start_time.desc())
             )
-<<<<<<< HEAD
-=======
             mobile_app_calls_query = (
                 MobileAppCall.query
                 .filter(MobileAppCall.user_id == user_id)
                 .order_by(MobileAppCall.start_time.desc())
             )
->>>>>>> d9406b09
 
         if deal_id:
             meetings_query = meetings_query.filter(Meeting.deal_id == deal_id)
@@ -201,15 +187,9 @@
                 "seller_number": call_record.seller_number,
                 "analysis_status": analysis_status,
                 "duration": duration,
-<<<<<<< HEAD
-                "call_notes": meeting.call_notes,
-                "user_name": meeting.deal.user.name,
-                "user_email": meeting.deal.user.email
-=======
                 "call_notes": call_record.call_notes if isinstance(call_record, Meeting) else None,
                 "user_name": call_record.deal.user.name if isinstance(call_record, Meeting) else None,
                 "user_email": call_record.deal.user.email if isinstance(call_record, Meeting) else None
->>>>>>> d9406b09
             })
 
         return jsonify(result), 200
